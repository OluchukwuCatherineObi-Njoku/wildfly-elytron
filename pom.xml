--- conflicted
+++ resolved
@@ -31,11 +31,7 @@
 
     <groupId>org.wildfly.security</groupId>
     <artifactId>wildfly-elytron-tool</artifactId>
-<<<<<<< HEAD
     <version>1.3.0.CR1-SNAPSHOT</version>
-=======
-    <version>1.2.3.CR1-SNAPSHOT</version>
->>>>>>> 975a943b
     <packaging>jar</packaging>
 
     <name>WildFly Elytron Tool</name>
