/*
 * JBoss, Home of Professional Open Source.
 * Copyright 2015 Red Hat, Inc., and individual contributors
 * as indicated by the @author tags.
 *
 * Licensed under the Apache License, Version 2.0 (the "License");
 * you may not use this file except in compliance with the License.
 * You may obtain a copy of the License at
 *
 *     http://www.apache.org/licenses/LICENSE-2.0
 *
 * Unless required by applicable law or agreed to in writing, software
 * distributed under the License is distributed on an "AS IS" BASIS,
 * WITHOUT WARRANTIES OR CONDITIONS OF ANY KIND, either express or implied.
 * See the License for the specific language governing permissions and
 * limitations under the License.
 */

package org.wildfly.security.auth.realm;

import static org.junit.Assert.assertEquals;
import static org.junit.Assert.assertFalse;
import static org.junit.Assert.assertNotNull;
import static org.junit.Assert.assertNull;
import static org.junit.Assert.assertTrue;

import java.io.IOException;
import java.security.Provider;
import java.security.Security;

import org.junit.AfterClass;
import org.junit.BeforeClass;
import org.junit.Ignore;
import org.junit.Test;
import org.wildfly.security.WildFlyElytronProvider;
import org.wildfly.security.auth.server.IdentityLocator;
import org.wildfly.security.auth.server.RealmIdentity;
import org.wildfly.security.auth.server.RealmUnavailableException;
import org.wildfly.security.auth.server.SecurityRealm;
import org.wildfly.security.auth.server.SupportLevel;
import org.wildfly.security.credential.Credential;
import org.wildfly.security.credential.PasswordCredential;
import org.wildfly.security.evidence.PasswordGuessEvidence;
import org.wildfly.security.password.interfaces.ClearPassword;
import org.wildfly.security.password.interfaces.DigestPassword;
import org.wildfly.security.util.ByteIterator;

/**
 * A test case for the {@link LegacyPropertiesSecurityRealm}.
 *
 * @author <a href="mailto:darran.lofthouse@jboss.com">Darran Lofthouse</a>
 */
public class LegacyPropertiesSecurityRealmTest {

    private static final String PROPERTIES_CLEAR_CREDENTIAL_NAME = "the-clear-one-it-is";
    private static final String PROPERTIES_DIGEST_CREDENTIAL_NAME = "the-digested-one-it-is";
    private static final String ELYTRON_PASSWORD_HASH = "c588863654f886d1caae4d8af47107b7";
    private static final String ELYTRON_PASSWORD_CLEAR = "passwd12#$";
    private static final String ELYTRON_SIMPLE_PASSWORD = "password";

    private static final Provider provider = new WildFlyElytronProvider();

    private static SecurityRealm specialCharsRealm;

    @BeforeClass
    public static void add() throws IOException {
        Security.addProvider(provider);

        specialCharsRealm = LegacyPropertiesSecurityRealm.builder()
                .setPasswordsStream(LegacyPropertiesSecurityRealmTest.class.getResourceAsStream("specialchars.properties"))
                .setPlainText(true)
                .build();
    }

    @AfterClass
    public static void remove() {
        Security.removeProvider(provider.getName());
    }

    /**
     * Test case to verify that the default properties file can be loaded.
     *
     * @throws IOException
     */
    @Test
    public void testDefaultFile() throws IOException {
        SecurityRealm realm = LegacyPropertiesSecurityRealm.builder()
                .setPasswordsStream(this.getClass().getResourceAsStream("empty.properties"))
                .build();

        assertNotNull("SecurityRealm", realm);
    }

    /**
     * Test that the realm can handle the properties file where the passwords are stored in the clear.
     */
    @Test
    public void testPlainFile() throws Exception {
        SecurityRealm realm = LegacyPropertiesSecurityRealm.builder()
                .setPasswordsStream(this.getClass().getResourceAsStream("clear.properties"))
                .setPlainText(true)
                .build();

        PasswordGuessEvidence goodGuess = new PasswordGuessEvidence(ELYTRON_PASSWORD_CLEAR.toCharArray());
        PasswordGuessEvidence badGuess = new PasswordGuessEvidence("I will hack you".toCharArray());
        PasswordGuessEvidence hashGuess = new PasswordGuessEvidence(ELYTRON_PASSWORD_HASH.toCharArray());

        assertEquals("ClearPassword", SupportLevel.SUPPORTED, realm.getCredentialAcquireSupport(PasswordCredential.class, ClearPassword.ALGORITHM_CLEAR));
        assertEquals("DigestPassword", SupportLevel.SUPPORTED, realm.getCredentialAcquireSupport(PasswordCredential.class, DigestPassword.ALGORITHM_DIGEST_MD5));
        assertEquals("Verify", SupportLevel.SUPPORTED, realm.getEvidenceVerifySupport(PasswordGuessEvidence.class, null));

        RealmIdentity elytronIdentity = realm.getRealmIdentity(IdentityLocator.fromName("elytron"));
        assertEquals("ClearPassword", SupportLevel.SUPPORTED, elytronIdentity.getCredentialAcquireSupport(PasswordCredential.class, ClearPassword.ALGORITHM_CLEAR));
        assertEquals("DigestPassword", SupportLevel.SUPPORTED, elytronIdentity.getCredentialAcquireSupport(PasswordCredential.class, DigestPassword.ALGORITHM_DIGEST_MD5));
        assertEquals("Verify", SupportLevel.SUPPORTED, elytronIdentity.getEvidenceVerifySupport(PasswordGuessEvidence.class, null));

        ClearPassword elytronClear = elytronIdentity.getCredential(PasswordCredential.class, ClearPassword.ALGORITHM_CLEAR).getPassword(ClearPassword.class);
        assertNotNull(elytronClear);
        assertEquals(ELYTRON_PASSWORD_CLEAR, new String(elytronClear.getPassword()));

        DigestPassword elytronDigest = elytronIdentity.getCredential(PasswordCredential.class, DigestPassword.ALGORITHM_DIGEST_MD5).getPassword(DigestPassword.class);
        assertNotNull(elytronDigest);
        String actualHex = ByteIterator.ofBytes(elytronDigest.getDigest()).hexEncode().drainToString();
        assertEquals(ELYTRON_PASSWORD_HASH, actualHex);

        assertTrue(elytronIdentity.verifyEvidence(goodGuess));
        assertFalse(elytronIdentity.verifyEvidence(badGuess));
        assertFalse(elytronIdentity.verifyEvidence(hashGuess));

        elytronIdentity.dispose();

        RealmIdentity badIdentity = realm.getRealmIdentity(IdentityLocator.fromName("noone"));
        assertEquals("ClearPassword", SupportLevel.UNSUPPORTED, badIdentity.getCredentialAcquireSupport(PasswordCredential.class, ClearPassword.ALGORITHM_CLEAR));
        assertEquals("DigestPassword", SupportLevel.UNSUPPORTED, badIdentity.getCredentialAcquireSupport(PasswordCredential.class, DigestPassword.ALGORITHM_DIGEST_MD5));
        assertEquals("Verify", SupportLevel.UNSUPPORTED, badIdentity.getEvidenceVerifySupport(PasswordGuessEvidence.class, null));

        assertNull(badIdentity.getCredential(Credential.class));

        assertFalse(badIdentity.verifyEvidence(goodGuess));
        assertFalse(badIdentity.verifyEvidence(badGuess));

        badIdentity.dispose();
    }

    /**
     * Test that the realm can handle the properties file where the passwords are stored pre-hashed.
     */
    @Test
    public void testHashedFile() throws Exception {
        SecurityRealm realm = LegacyPropertiesSecurityRealm.builder()
                .setPasswordsStream(this.getClass().getResourceAsStream("users.properties"))
                .build();

        PasswordGuessEvidence goodGuess = new PasswordGuessEvidence(ELYTRON_PASSWORD_CLEAR.toCharArray());
        PasswordGuessEvidence badGuess = new PasswordGuessEvidence("I will hack you".toCharArray());
        PasswordGuessEvidence hashGuess = new PasswordGuessEvidence(ELYTRON_PASSWORD_HASH.toCharArray());

        assertEquals("ClearPassword", SupportLevel.UNSUPPORTED, realm.getCredentialAcquireSupport(PasswordCredential.class, ClearPassword.ALGORITHM_CLEAR));
        assertEquals("DigestPassword", SupportLevel.SUPPORTED, realm.getCredentialAcquireSupport(PasswordCredential.class, DigestPassword.ALGORITHM_DIGEST_MD5));
        assertEquals("Verify", SupportLevel.SUPPORTED, realm.getEvidenceVerifySupport(PasswordGuessEvidence.class, null));

        RealmIdentity elytronIdentity = realm.getRealmIdentity(IdentityLocator.fromName("elytron"));
        assertEquals("ClearPassword", SupportLevel.UNSUPPORTED, elytronIdentity.getCredentialAcquireSupport(PasswordCredential.class, ClearPassword.ALGORITHM_CLEAR));
        assertEquals("DigestPassword", SupportLevel.SUPPORTED, elytronIdentity.getCredentialAcquireSupport(PasswordCredential.class, DigestPassword.ALGORITHM_DIGEST_MD5));
        assertEquals("Verify", SupportLevel.SUPPORTED, elytronIdentity.getEvidenceVerifySupport(PasswordGuessEvidence.class, null));

        assertNotNull(elytronIdentity.getCredential(PasswordCredential.class, ClearPassword.ALGORITHM_CLEAR));

        DigestPassword elytronDigest = elytronIdentity.getCredential(PasswordCredential.class, DigestPassword.ALGORITHM_DIGEST_MD5).getPassword(DigestPassword.class);
        assertNotNull(elytronDigest);
        String actualHex = ByteIterator.ofBytes(elytronDigest.getDigest()).hexEncode().drainToString();
        assertEquals(ELYTRON_PASSWORD_HASH, actualHex);

        assertTrue(elytronIdentity.verifyEvidence(goodGuess));
        assertFalse(elytronIdentity.verifyEvidence(badGuess));
        assertFalse(elytronIdentity.verifyEvidence(hashGuess));

        elytronIdentity.dispose();

        RealmIdentity badIdentity = realm.getRealmIdentity(IdentityLocator.fromName("noone"));
        assertEquals("ClearPassword", SupportLevel.UNSUPPORTED, badIdentity.getCredentialAcquireSupport(PasswordCredential.class, ClearPassword.ALGORITHM_CLEAR));
        assertEquals("DigestPassword", SupportLevel.UNSUPPORTED, badIdentity.getCredentialAcquireSupport(PasswordCredential.class, DigestPassword.ALGORITHM_DIGEST_MD5));
        assertEquals("Verify", SupportLevel.UNSUPPORTED, badIdentity.getEvidenceVerifySupport(PasswordGuessEvidence.class, null));

        assertNull(badIdentity.getCredential(Credential.class));
        assertNull(badIdentity.getCredential(Credential.class));

        assertFalse(badIdentity.verifyEvidence(goodGuess));
        assertFalse(badIdentity.verifyEvidence(badGuess));

        badIdentity.dispose();
    }

<<<<<<< HEAD
    @Test
    public void testPlainFileSpecialChars() throws Exception {
        SecurityRealm realm = LegacyPropertiesSecurityRealm.builder()
                .setPasswordsStream(this.getClass().getResourceAsStream("clear-special.properties"))
                .setPlainText(true)
                .build();

        testClear(realm, "elytron", "password");
        testClear(realm, "space man", "space password");
        testClear(realm, "elytronumlautöäü", "password");
        testClear(realm, "elytron用戶", "password");
        testClear(realm, "backslash\\", "password");
        testClear(realm, "backslash\\inthemiddle", "password");
        testClear(realm, "dn=elytron,dc=wildfly,dc=org", "password");
        testClear(realm, "elytron1", "pass=word");
        testClear(realm, "elytron2", "password\\");
        testClear(realm, "elytron3", "pass\\word");
        testClear(realm, "elytron4", "passwordWithumlautöäü");
        testClear(realm, "elytron5", "用戶");
    }

    private void testClear(SecurityRealm realm, String username, String password) throws Exception {
        RealmIdentity identity = realm.getRealmIdentity(IdentityLocator.fromName(username));
        assertTrue("Exists", identity.exists());
        ClearPassword elytronClear = identity.getCredential(PasswordCredential.class, ClearPassword.ALGORITHM_CLEAR).getPassword(ClearPassword.class);
        assertEquals(password, new String(elytronClear.getPassword()));
        identity.dispose();
=======
    /**
     * Test that lines started with explanation mark in user property file are considered as comment.
     */
    @Test
    @Ignore("https://issues.jboss.org/browse/ELY-691")
    public void testSpecialChar_exclamationMarkAsComment() throws Exception {
        checkVerifyIdentityFail(specialCharsRealm, "elytronWithExclamationMark", ELYTRON_SIMPLE_PASSWORD);
        checkVerifyIdentityFail(specialCharsRealm, "!elytronWithExclamationMark", ELYTRON_SIMPLE_PASSWORD);
    }

    /**
     * Test that username in property file can contain '@' character.
     */
    @Test
    public void testSpecialChar_atSignUsername() throws Exception {
        checkVerifyIdentity(specialCharsRealm, "elytron@JBOSS.ORG", ELYTRON_SIMPLE_PASSWORD);
    }

    /**
     * Test that username in property file can contain umlaut characters.
     */
    @Test
    @Ignore("https://issues.jboss.org/browse/ELY-691")
    public void testSpecialChar_umlautsUsername() throws Exception {
        checkVerifyIdentity(specialCharsRealm, "elytronumlautöäü", ELYTRON_SIMPLE_PASSWORD);
    }

    /**
     * Test that username in property file can contain Chinese characters.
     */
    @Test
    @Ignore("https://issues.jboss.org/browse/ELY-691")
    public void testSpecialChar_chineseUsername() throws Exception {
        checkVerifyIdentity(specialCharsRealm, "elytron用戶", ELYTRON_SIMPLE_PASSWORD);
    }

    /**
     * Test that username is case sensitive.
     */
    @Test
    public void testSpecialChar_differentCasesUsername() throws Exception {
        checkVerifyIdentity(specialCharsRealm, "ElYtRoNuSeR", ELYTRON_SIMPLE_PASSWORD);
        checkVerifyIdentityFail(specialCharsRealm, "elytronuser", ELYTRON_SIMPLE_PASSWORD);
    }

    /**
     * Test that username in property file can finish with backslash.
     */
    @Test
    @Ignore("https://issues.jboss.org/browse/ELY-691")
    public void testSpecialChar_endBackslashUsername() throws Exception {
        checkVerifyIdentity(specialCharsRealm, "backslash\\", ELYTRON_SIMPLE_PASSWORD);
    }

    /**
     * Test that username in property file can contain backslash.
     */
    @Test
    @Ignore("https://issues.jboss.org/browse/ELY-691")
    public void testSpecialChar_backslashInTheMiddleUsername() throws Exception {
        checkVerifyIdentity(specialCharsRealm, "backslash\\inthemiddle", ELYTRON_SIMPLE_PASSWORD);
    }

    /**
     * Test that username in property file can contain '"' (double quote) character.
     */
    @Test
    public void testSpecialChar_quoteInUsername() throws Exception {
        checkVerifyIdentity(specialCharsRealm, "double\"qoute", ELYTRON_SIMPLE_PASSWORD);
    }

    /**
     * Test that username in property file can contain '=' character.
     */
    @Test
    @Ignore("https://issues.jboss.org/browse/ELY-691")
    public void testSpecialChar_equalsSignUsername() throws Exception {
        checkVerifyIdentity(specialCharsRealm, "dn=elytron,dc=wildfly,dc=org", ELYTRON_SIMPLE_PASSWORD);
    }

    /**
     * Test that password in property file can contain '=' character.
     */
    @Test
    @Ignore("https://issues.jboss.org/browse/ELY-688")
    public void testSpecialChar_equalsSignPassword() throws Exception {
        checkVerifyIdentity(specialCharsRealm, "elytron1", "pass=word");
    }

    /**
     * Test that password in property file can contain escaped '=' character.
     */
    @Test
    @Ignore("https://issues.jboss.org/browse/ELY-688")
    public void testSpecialChar_escapedEqualsSignPassword() throws Exception {
        checkVerifyIdentity(specialCharsRealm, "elytron2", "pass=word");
    }

    /**
     * Test that password in property file can finish with backslash.
     */
    @Test
    @Ignore("https://issues.jboss.org/browse/ELY-691")
    public void testSpecialChar_endBackslashPassword() throws Exception {
        checkVerifyIdentity(specialCharsRealm, "elytron3", "password\\");
    }

    /**
     * Test that password in property file can contain backslash.
     */
    @Test
    @Ignore("https://issues.jboss.org/browse/ELY-691")
    public void testSpecialChar_backslashInTheMiddlePassword() throws Exception {
        checkVerifyIdentity(specialCharsRealm, "elytron4", "pass\\word");
    }

    /**
     * Test that password in property file can contain '"' (double quote) character.
     */
    @Test
    public void testSpecialChar_quoteInPassword() throws Exception {
        checkVerifyIdentity(specialCharsRealm, "elytron5", "pass\"word");
    }

    /**
     * Test that password in property file can contain umlaut characters.
     */
    @Test
    @Ignore("https://issues.jboss.org/browse/ELY-691")
    public void testSpecialChar_umlautsPassword() throws Exception {
        checkVerifyIdentity(specialCharsRealm, "elytron6", "passwordWithumlautöäü");
    }

    /**
     * Test that password in property file can contain Chinese characters.
     */
    @Test
    @Ignore("https://issues.jboss.org/browse/ELY-691")
    public void testSpecialChar_chinesePassword() throws Exception {
        checkVerifyIdentity(specialCharsRealm, "elytron7", "用戶");
    }

    /**
     * Test that password is case sensitive.
     */
    @Test
    public void testSpecialChar_differentCasesPassword() throws Exception {
        checkVerifyIdentity(specialCharsRealm, "elytron8", "PaSsWoRd", ELYTRON_SIMPLE_PASSWORD);
    }

    /**
     * Test that colon can be used as delimiter for username and password in plain text property file.
     */
    @Test
    @Ignore("https://issues.jboss.org/browse/ELY-691")
    public void testPlainFile_colonAsDelimiter() throws Exception {
        checkVerifyIdentity(specialCharsRealm, "elytron", ELYTRON_SIMPLE_PASSWORD);
    }

    /**
     * Test that colon can be used as delimiter for username and password in hashed property file.
     */
    @Test
    @Ignore("https://issues.jboss.org/browse/ELY-691")
    public void testHashedFile_colonAsDelimiter() throws Exception {
        SecurityRealm realm = LegacyPropertiesSecurityRealm.builder()
                .setPasswordsStream(this.getClass().getResourceAsStream("colondelimiter.properties"))
                .build();

        checkVerifyIdentity(realm, "elytron", ELYTRON_SIMPLE_PASSWORD);
    }

    private void checkVerifyIdentity(SecurityRealm realm, String username, String goodPassword)
            throws RealmUnavailableException {
        checkVerifyIdentity(realm, username, goodPassword, "wrongPassword");
    }

    private void checkVerifyIdentity(SecurityRealm realm, String username, String goodPassword,
            String wrongPassword) throws RealmUnavailableException {
        RealmIdentity elytronIdentity = realm.getRealmIdentity(IdentityLocator.fromName(username));
        PasswordGuessEvidence goodPasswordEvidence = new PasswordGuessEvidence(goodPassword.toCharArray());
        PasswordGuessEvidence wrongPasswordEvidence = new PasswordGuessEvidence(wrongPassword.toCharArray());
        assertTrue(elytronIdentity.verifyEvidence(goodPasswordEvidence));
        assertFalse(elytronIdentity.verifyEvidence(wrongPasswordEvidence));
        elytronIdentity.dispose();
    }

    private void checkVerifyIdentityFail(SecurityRealm realm, String username, String password)
            throws RealmUnavailableException {
        RealmIdentity elytronIdentity = realm.getRealmIdentity(IdentityLocator.fromName(username));
        PasswordGuessEvidence passwordEvidence = new PasswordGuessEvidence(password.toCharArray());
        assertFalse(elytronIdentity.verifyEvidence(passwordEvidence));
        elytronIdentity.dispose();
>>>>>>> f4f2064b
    }
}<|MERGE_RESOLUTION|>--- conflicted
+++ resolved
@@ -191,7 +191,6 @@
         badIdentity.dispose();
     }
 
-<<<<<<< HEAD
     @Test
     public void testPlainFileSpecialChars() throws Exception {
         SecurityRealm realm = LegacyPropertiesSecurityRealm.builder()
@@ -219,7 +218,8 @@
         ClearPassword elytronClear = identity.getCredential(PasswordCredential.class, ClearPassword.ALGORITHM_CLEAR).getPassword(ClearPassword.class);
         assertEquals(password, new String(elytronClear.getPassword()));
         identity.dispose();
-=======
+    }
+
     /**
      * Test that lines started with explanation mark in user property file are considered as comment.
      */
@@ -413,6 +413,5 @@
         PasswordGuessEvidence passwordEvidence = new PasswordGuessEvidence(password.toCharArray());
         assertFalse(elytronIdentity.verifyEvidence(passwordEvidence));
         elytronIdentity.dispose();
->>>>>>> f4f2064b
     }
 }